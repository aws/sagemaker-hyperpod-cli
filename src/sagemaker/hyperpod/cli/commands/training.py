import click
from sagemaker.hyperpod.training.hyperpod_pytorch_job import HyperPodPytorchJob
from sagemaker.hyperpod.common.config import Metadata
from sagemaker.hyperpod.cli.training_utils import generate_click_command
from hyperpod_pytorch_job_template.registry import SCHEMA_REGISTRY
from sagemaker.hyperpod.common.telemetry.telemetry_logging import (
    _hyperpod_telemetry_emitter,
)
from sagemaker.hyperpod.common.telemetry.constants import Feature
from sagemaker.hyperpod.common.cli_decorators import handle_cli_exceptions
from sagemaker.hyperpod.common.utils import display_formatted_logs


@click.command("hyp-pytorch-job")
@click.option("--version", default="1.0", help="Schema version to use")
@click.option("--debug", default=False, help="Enable debug mode")
@generate_click_command(
    schema_pkg="hyperpod_pytorch_job_template",
    registry=SCHEMA_REGISTRY,
)
@_hyperpod_telemetry_emitter(Feature.HYPERPOD_CLI, "create_pytorchjob_cli")
@handle_cli_exceptions()
def pytorch_create(version, debug, config):
    """Create a PyTorch job."""
    click.echo(f"Using version: {version}")
    job_name = config.get("name")
    namespace = config.get("namespace")
    spec = config.get("spec")
    metadata_labels = config.get("labels")
    annotations = config.get("annotations")

    # Prepare metadata
    metadata_kwargs = {"name": job_name}
    if namespace:
        metadata_kwargs["namespace"] = namespace
    if metadata_labels:
        metadata_kwargs["labels"] = metadata_labels
    if annotations:
        metadata_kwargs["annotations"] = annotations

    # Prepare job kwargs
    job_kwargs = {
        "metadata": Metadata(**metadata_kwargs),
        "replica_specs": spec.get("replica_specs"),
    }

    # Add nproc_per_node if present
    if "nproc_per_node" in spec:
        job_kwargs["nproc_per_node"] = spec.get("nproc_per_node")

    # Add run_policy if present
    if "run_policy" in spec:
        job_kwargs["run_policy"] = spec.get("run_policy")

    # Create job
    job = HyperPodPytorchJob(**job_kwargs)
    job.create(debug=debug)


@click.command("hyp-pytorch-job")
@click.option(
    "--namespace",
    "-n",
    default="default",
    help="Optional. The namespace to list jobs from. Defaults to 'default' namespace.",
)
@_hyperpod_telemetry_emitter(Feature.HYPERPOD_CLI, "list_pytorchjobs_cli")
@handle_cli_exceptions()
def list_jobs(namespace: str):
    """List all HyperPod PyTorch jobs."""
    jobs = HyperPodPytorchJob.list(namespace=namespace)

    if not jobs:
        click.echo("No jobs found.")
        return

    # Define headers and widths
    headers = ["NAME", "NAMESPACE", "STATUS", "AGE"]
    widths = [30, 20, 15, 15]

    # Print header
    header = "".join(f"{h:<{w}}" for h, w in zip(headers, widths))
    click.echo("\n" + header)
    click.echo("-" * sum(widths))

    # Print each job
    for job in jobs:
        # Get status from conditions
        status = "Unknown"
        age = "N/A"
        if job.status and job.status.conditions:
            for condition in reversed(job.status.conditions):
                if condition.status == "True":
                    status = condition.type
                    break

            # Calculate age
            if job.status and job.status.conditions:
                # Find the 'Created' condition to get the start time
                created_condition = next(
                    (c for c in job.status.conditions if c.type == "Created"), None
                )
                if created_condition and created_condition.lastTransitionTime:
                    from datetime import datetime, timezone

                    start_time = datetime.fromisoformat(
                        created_condition.lastTransitionTime.replace("Z", "+00:00")
                    )
                    now = datetime.now(timezone.utc)
                    delta = now - start_time
                    if delta.days > 0:
                        age = f"{delta.days}d"
                    else:
                        hours = delta.seconds // 3600
                        if hours > 0:
                            age = f"{hours}h"
                        else:
                            minutes = (delta.seconds % 3600) // 60
                            age = f"{minutes}m"

        # Format row
        row = "".join(
            [
                f"{job.metadata.name:<{widths[0]}}",
                f"{job.metadata.namespace:<{widths[1]}}",
                f"{status:<{widths[2]}}",
                f"{age:<{widths[3]}}",
            ]
        )
        click.echo(row)

        click.echo()  # Add empty line at the end


@click.command("hyp-pytorch-job")
@click.option(
    "--job-name", required=True, help="Required. The name of the job to describe"
)
@click.option(
    "--namespace",
    "-n",
    default="default",
    help="Optional. The namespace of the job. Defaults to 'default' namespace.",
)
@_hyperpod_telemetry_emitter(Feature.HYPERPOD_CLI, "get_pytorchjob_cli")
@handle_cli_exceptions()
def pytorch_describe(job_name: str, namespace: str):
    """Describe a HyperPod PyTorch job."""
    job = HyperPodPytorchJob.get(name=job_name, namespace=namespace)

    if job is None:
        raise click.UsageError(f"Job {job_name} not found in namespace {namespace}")

    # Print basic info
    click.echo("\nJob Details:")
    click.echo("=" * 80)
    click.echo(f"Name:           {job.metadata.name}")
    click.echo(f"Namespace:      {job.metadata.namespace}")
    click.echo(f"Labels:         {job.metadata.labels}")
    click.echo(f"Annotations:    {job.metadata.annotations}")

    # Print Spec details
    click.echo("\nSpec:")
    click.echo("-" * 80)
    click.echo(f"Processes per Node: {getattr(job, 'nprocPerNode', 'N/A')}")

    # Print Replica Specs
    for replica in job.replicaSpecs:
        click.echo(f"\nReplica Spec:")
        click.echo(f"  Name:     {getattr(replica, 'name', 'N/A')}")
        click.echo(f"  Replicas: {getattr(replica, 'replicas', 'N/A')}")
        click.echo(f"  Spares:   {getattr(replica, 'spares', 'N/A')}")

        # Container details
        if (
            hasattr(replica, "template")
            and hasattr(replica.template, "spec")
            and hasattr(replica.template.spec, "containers")
        ):
            for container in replica.template.spec.containers:
                click.echo("\n  Container:")
                click.echo(
                    f"    Name:            {getattr(container, 'name', 'N/A')}"
                )
                click.echo(
                    f"    Image:           {getattr(container, 'image', 'N/A')}"
                )
                click.echo(
                    f"    Image Pull Policy: {getattr(container, 'imagePullPolicy', 'N/A')}"
                )
                if container.resources:
                    click.echo("    Resources:")
                    if container.resources.limits:
                        click.echo(f"      Limits:   {container.resources.limits}")
                    if container.resources.requests:
                        click.echo(
                            f"      Requests: {container.resources.requests}"
                        )

    # Print Run Policy
    click.echo("\nRun Policy:")
    click.echo("-" * 80)
    if hasattr(job, "runPolicy"):
        click.echo(
            f"Clean Pod Policy:          {getattr(job.runPolicy, 'cleanPodPolicy', 'N/A')}"
        )
        click.echo(
            f"TTL Seconds After Finished: {getattr(job.runPolicy, 'ttlSecondsAfterFinished', 'N/A')}"
        )
    else:
        click.echo("Run Policy: N/A")

    # Print Status
    click.echo("\nStatus:")
    click.echo("-" * 80)
    if job.status:
        if job.status.conditions:
            click.echo("Conditions:")
            for condition in job.status.conditions:
                click.echo(
                    f"  Type:               {getattr(condition, 'type', 'N/A')}"
                )
                click.echo(
                    f"  Status:             {getattr(condition, 'status', 'N/A')}"
                )
                click.echo(
                    f"  Last Transition:    {getattr(condition, 'lastTransitionTime', 'N/A')}"
                )
                if condition.message:
                    click.echo(f"  Message:            {condition.message}")
                click.echo()
    else:
        click.echo("No status information available")


@click.command("hyp-pytorch-job")
@click.option(
    "--job-name", required=True, help="Required. The name of the job to delete"
)
@click.option(
    "--namespace",
    "-n",
    default="default",
    help="Optional. The namespace of the job. Defaults to 'default' namespace.",
)
@_hyperpod_telemetry_emitter(Feature.HYPERPOD_CLI, "delete_pytorchjob_cli")
@handle_cli_exceptions()
def pytorch_delete(job_name: str, namespace: str):
    """Delete a HyperPod PyTorch job."""
    job = HyperPodPytorchJob.get(name=job_name, namespace=namespace)
    job.delete()


@click.command("hyp-pytorch-job")
@click.option(
    "--job-name",
    required=True,
    help="Required. Specify the job name to list its associated pods.",
)
@click.option(
    "--namespace",
    "-n",
    default="default",
    help="Optional. The namespace of the job. Defaults to 'default' namespace.",
)
@_hyperpod_telemetry_emitter(Feature.HYPERPOD_CLI, "list_pods_pytorchjob_cli")
@handle_cli_exceptions()
def pytorch_list_pods(job_name: str, namespace: str):
    """List all HyperPod PyTorch pods related to the job."""
    job = HyperPodPytorchJob.get(name=job_name, namespace=namespace)
    pods = job.list_pods()

    if not pods:
        click.echo(f"\nNo pods found for job: {job_name}")
        return

    # Define headers and widths
    headers = ["POD NAME", "NAMESPACE"]
    widths = [50, 20]

    # Print header
    click.echo(f"\nPods for job: {job_name}")
    header = "".join(f"{h:<{w}}" for h, w in zip(headers, widths))
    click.echo("\n" + header)
    click.echo("-" * sum(widths))

    # Print each pod
    for pod in pods:
        row = "".join([f"{pod:<{widths[0]}}", f"{namespace:<{widths[1]}}"])
        click.echo(row)

    click.echo()


@click.command("hyp-pytorch-job")
@click.option(
    "--job-name",
    required=True,
    help="Required. Specify the job name for pod log retrieval.",
)
@click.option(
    "--pod-name", required=True, help="Required. The name of the pod to get logs from."
)
@click.option(
    "--namespace",
    "-n",
    default="default",
    help="Optional. The namespace of the job. Defaults to 'default' namespace.",
)
@_hyperpod_telemetry_emitter(Feature.HYPERPOD_CLI, "get_pytorchjob_logs_from_pod_cli")
@handle_cli_exceptions()
def pytorch_get_logs(job_name: str, pod_name: str, namespace: str):
    """Get specific pod log for Hyperpod Pytorch job."""
<<<<<<< HEAD
    click.echo("Listing logs for pod: " + pod_name)
    job = HyperPodPytorchJob.get(name=job_name, namespace=namespace)
    logs = job.get_logs_from_pod(pod_name=pod_name)

    # Use common log display utility for consistent formatting across all job types
    display_formatted_logs(logs, title=f"Pod Logs for {pod_name}")
=======
    try:
        click.echo("Listing logs for pod: " + pod_name)
        job = HyperPodPytorchJob.get(name=job_name, namespace=namespace)
        logs = job.get_logs_from_pod(pod_name=pod_name)

        if not logs:
            click.echo("No logs available.")
            return

        # Split logs into lines and display them
        log_lines = logs.split("\n")
        for line in log_lines:
            if line.strip():  # Skip empty lines
                # Color coding based on log level
                if "ERROR" in line.upper():
                    click.secho(line, fg="red")
                elif "WARNING" in line.upper():
                    click.secho(line, fg="yellow")
                elif "INFO" in line.upper():
                    click.secho(line, fg="green")
                else:
                    click.echo(line)

        click.echo("\nEnd of logs")
        click.echo("=" * 80)

    except Exception as e:
        raise click.UsageError(f"Failed to list jobs: {str(e)}")


@click.command("hyp-pytorch-job")
@click.option(
    "--since-hours",
    type=click.FLOAT,
    required=True,
    help="Required. The time frame to get logs for.",
)
@_hyperpod_telemetry_emitter(Feature.HYPERPOD_CLI, "get_pytorch_operator_logs")
def pytorch_get_operator_logs(
    since_hours: float,
):
    """
    Get operator logs for pytorch training jobs.
    """
    logs = HyperPodPytorchJob.get_operator_logs(since_hours=since_hours)
    click.echo(logs)
>>>>>>> 853dfa84
<|MERGE_RESOLUTION|>--- conflicted
+++ resolved
@@ -311,58 +311,9 @@
 @handle_cli_exceptions()
 def pytorch_get_logs(job_name: str, pod_name: str, namespace: str):
     """Get specific pod log for Hyperpod Pytorch job."""
-<<<<<<< HEAD
     click.echo("Listing logs for pod: " + pod_name)
     job = HyperPodPytorchJob.get(name=job_name, namespace=namespace)
     logs = job.get_logs_from_pod(pod_name=pod_name)
 
     # Use common log display utility for consistent formatting across all job types
-    display_formatted_logs(logs, title=f"Pod Logs for {pod_name}")
-=======
-    try:
-        click.echo("Listing logs for pod: " + pod_name)
-        job = HyperPodPytorchJob.get(name=job_name, namespace=namespace)
-        logs = job.get_logs_from_pod(pod_name=pod_name)
-
-        if not logs:
-            click.echo("No logs available.")
-            return
-
-        # Split logs into lines and display them
-        log_lines = logs.split("\n")
-        for line in log_lines:
-            if line.strip():  # Skip empty lines
-                # Color coding based on log level
-                if "ERROR" in line.upper():
-                    click.secho(line, fg="red")
-                elif "WARNING" in line.upper():
-                    click.secho(line, fg="yellow")
-                elif "INFO" in line.upper():
-                    click.secho(line, fg="green")
-                else:
-                    click.echo(line)
-
-        click.echo("\nEnd of logs")
-        click.echo("=" * 80)
-
-    except Exception as e:
-        raise click.UsageError(f"Failed to list jobs: {str(e)}")
-
-
-@click.command("hyp-pytorch-job")
-@click.option(
-    "--since-hours",
-    type=click.FLOAT,
-    required=True,
-    help="Required. The time frame to get logs for.",
-)
-@_hyperpod_telemetry_emitter(Feature.HYPERPOD_CLI, "get_pytorch_operator_logs")
-def pytorch_get_operator_logs(
-    since_hours: float,
-):
-    """
-    Get operator logs for pytorch training jobs.
-    """
-    logs = HyperPodPytorchJob.get_operator_logs(since_hours=since_hours)
-    click.echo(logs)
->>>>>>> 853dfa84
+    display_formatted_logs(logs, title=f"Pod Logs for {pod_name}")