--- conflicted
+++ resolved
@@ -4,11 +4,7 @@
 
 [project]
 name = "hyperpod-jumpstart-inference-template"
-<<<<<<< HEAD
-version = "1.1.0"
-=======
 version = "1.1.1"
->>>>>>> 1aafd601
 readme = "README.md"
 authors = [{name = "Amazon Web Services"}]
 license = {text = "Apache-2.0"}
