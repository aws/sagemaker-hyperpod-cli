--- conflicted
+++ resolved
@@ -774,11 +774,8 @@
         self.assertEqual(config.priority, "high")
         self.assertEqual(config.max_retry, 3)
         self.assertEqual(len(config.volume), 1)
-<<<<<<< HEAD
         self.assertEqual(config.service_account_name, "training-sa")
-=======
-        self.assertEqual(config.service_account_name, "training-sa")
-
+        
     def test_valid_topology_labels(self):
         """Test that valid topology labels are accepted."""
 
@@ -829,5 +826,4 @@
             required_topology=None
         )
         self.assertIsNone(config.preferred_topology)
-        self.assertIsNone(config.required_topology)
->>>>>>> 96c5b2b8
+        self.assertIsNone(config.required_topology)